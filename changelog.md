# Changelog

<!--
Ensure you add link to the gitlab issue if it exists at the end of your changelog line.
For example:

* My changelog line [(#123)](https://gitlab.com/bramw/baserow/-/issues/123)
-->

## Unreleased
* Always allow the cover image of a gallery view to be accessible by a public view [#1113](https://gitlab.com/bramw/baserow/-/issues/1113).
<<<<<<< HEAD
* Added support for placeholders in form headings and fields. [#1168](https://gitlab.com/bramw/baserow/-/issues/1168)
=======
* Fixed an issue where customers with malformed file extensions were unable to snapshot or duplicate properly [#1194](https://gitlab.com/bramw/baserow/-/issues/1194).
>>>>>>> eb91e233

### New Features

* Made it possible to share the Kanban view publicly. [#1146](https://gitlab.com/bramw/baserow/-/issues/1146)

### Bug Fixes

* Fixed Multiple Collaborators field renames. Now renaming the field won't recreate the field so that data is preserved.

### Refactors

## Released (2022-09-07 1.12.0)

### New Features

* Added Multiple Collaborators field type. [#1119](https://gitlab.com/bramw/baserow/-/issues/1119)
* Added missing success printouts to `count_rows` and `calculate_storage_usage` commands.
* Add `isort` settings to sort python imports.
* Introduced a premium form survey style theme. [#524](https://gitlab.com/bramw/baserow/-/issues/524).
* Allow creating new rows when selecting a related row [#1064](https://gitlab.com/bramw/baserow/-/issues/1064).
* Add row url parameter to `gallery` and `kanban` view.
* Enable `file field` in `form` views. [#525](https://gitlab.com/bramw/baserow/-/issues/525)
* Only allow relative urls in the in the original query parameter.
* Force browser language when viewing a public view. [#834](https://gitlab.com/bramw/baserow/-/issues/834)
* Search automatically after 400ms when chosing a related field via the modal. [#1091](https://gitlab.com/bramw/baserow/-/issues/1091)
* Add cancel button to field update context [#1020](https://gitlab.com/bramw/baserow/-/issues/1020)
* Sort fields on row select modal by the order of the first view in the related table. [#1062](https://gitlab.com/bramw/baserow/-/issues/1062)
* New signals `user_updated`, `user_deleted`, `user_restored`, `user_permanently_deleted` were added to track user changes.
* `list_groups` endpoint now also returns the list of all group users for each group.
* Fields can now be duplicated with their cell values also. [#964](https://gitlab.com/bramw/baserow/-/issues/964)
* Add a tooltip to applications and tables in the left sidebar to show the full name. [#986](https://gitlab.com/bramw/baserow/-/issues/986)
* Allow not creating a reversed relationship with the link row field. [#1063](https://gitlab.com/bramw/baserow/-/issues/1063)
* Add API token authentication support to multipart and via-URL file uploads. [#255](https://gitlab.com/bramw/baserow/-/issues/255)
* Add a rich preview while importing data to an existing table. [#1120](https://gitlab.com/bramw/baserow/-/issues/1120)
* Add env vars for controlling which URLs and IPs webhooks are allowed to use. [#931](https://gitlab.com/bramw/baserow/-/issues/931)
* Show database and table duplication progress in the left sidebar. [#1059](https://gitlab.com/bramw/baserow/-/issues/1059)

### Bug Fixes
* Resolve circular dependency in `FieldWithFiltersAndSortsSerializer` [#1113](https://gitlab.com/bramw/baserow/-/issues/1113)
* Fix various misspellings. Contributed by [@Josh Soref](https://github.com/jsoref/) using [check-spelling.dev](https://check-spelling.dev/)
* Fixed a bug when importing Airtable base with a date field less than 1000. [#1046](https://gitlab.com/bramw/baserow/-/issues/1046)
* Prefetch field options on views that are iterated over on field update realtime events [#1113](https://gitlab.com/bramw/baserow/-/issues/1113)
* Clearing cell values multi-selected from right to left with backspace shifts selection to the right and results in wrong deletion. [#1134](https://gitlab.com/bramw/baserow/-/issues/1134)
* Fixed a bug that prevent to use arrows keys in the grid view when a formula field is selected. [#1136](https://gitlab.com/bramw/baserow/-/issues/1136)
* Fixed a bug that make the grid view crash when searching text and a formula field is referencing a singe-select field. [#1110](https://gitlab.com/bramw/baserow/-/issues/1110)
* Fixed horizontal scroll on Mac OSX.
* Fixed bug where the row coloring didn't work in combination with group level premium.
* Fixed bug where the link row field lookup didn't work in combination with password 
  protected views.
* "Link to table" field does not allow submitting empty values. [#1159](https://gitlab.com/bramw/baserow/-/issues/1159)
* Fixed bug where the "Create option" button was not visible for the single and multiple
  select fields in the row edit modal.
* Resolve an issue with uploading a file via a URL when it contains a querystring. [#1034](https://gitlab.com/bramw/baserow/-/issues/1034)
* Resolve an invalid URL in the "Backend URL mis-configuration detected" error message. [#967](https://gitlab.com/bramw/baserow/-/merge_requests/967)
* Fixed broken call grouping when getting linked row names from server.
* Add new filter types 'is after today' and 'is before today'. [#1093](https://gitlab.com/bramw/baserow/-/issues/1093)
* Fixed a bug that breaks the link row modal when a formula is referencing a single select field. [#1111](https://gitlab.com/bramw/baserow/-/issues/1111)

### Refactors
* Fix view and fields getting out of date on realtime updates. [#1112](https://gitlab.com/bramw/baserow/-/issues/1112)
* Make it possible to copy/paste/import from/to text values for multi-select and file fields. [#913](https://gitlab.com/bramw/baserow/-/issues/913)
* Users can copy/paste images into a file field. [#367](https://gitlab.com/bramw/baserow/-/issues/367)
* Fixed error when sharing a view publicly with sorts more than one multi-select field. [#1082](https://gitlab.com/bramw/baserow/-/issues/1082)
* Fixed crash in gallery view with searching. [#1130](https://gitlab.com/bramw/baserow/-/issues/1130)
* Formulas which referenced other aggregate formulas now will work correctly. [#1081](https://gitlab.com/bramw/baserow/-/issues/1081)

### Breaking Changes

* The export format of file fields has changed for CSV files. The new format is `fileName1.ext (file1url),fileName2.ext (file2url), ...`.
* The date parsing takes the date format into account when parsing unless the format respect the ISO-8601 format. This will change the value for ambiguous dates like `02/03/2020`.

## Released (2022-07-27 1.11.0)

### New Features

* Add configs and docs for VSCode setup. [#854](https://gitlab.com/bramw/baserow/-/issues/854)
* Added `in this week` filter [#569](https://gitlab.com/bramw/baserow/-/issues/954).
* Allow users to use row id in the form redirect URL. [#871](https://gitlab.com/bramw/baserow/-/merge_requests/871)
* Added a new "is months ago filter". [#1018](https://gitlab.com/bramw/baserow/-/issues/1018)
* Added a new "is years ago filter". [#1019](https://gitlab.com/bramw/baserow/-/issues/1019)
* Conditionally show form fields.
* Show badge when the user has account level premium.
* Added a new `ClientUndoRedoActionGroupId` request header to bundle multiple actions in a single API call. [#951](https://gitlab.com/bramw/baserow/-/issues/951)
* Applications can now be duplicated. [#960](https://gitlab.com/bramw/baserow/-/issues/960)
* Added option to use view's filters and sorting when listing rows. [#190](https://gitlab.com/bramw/baserow/-/issues/190)
* Added public gallery view [#1057](https://gitlab.com/bramw/baserow/-/issues/1057)
* Fixed bug with 404 middleware returning different 404 error messages based on the endpoint.
* Made it possible to import data into an existing table. [#342](https://gitlab.com/bramw/baserow/-/issues/342)
* New templates:
    * Benefit Show Manager
    * Business Expenses
    * Emergency Triage Log
    * Employee Directory
    * Growth Experiments
    * Moving Company Manager
    * Online Freelancer Management
    * Personal Finance Manager
    * User Feedback
    * Workshops and Trainings
* Updated templates:
    * Company Blog Management
    * Student Planner
    * Applicant Tracker
    * Book Catalog
    * Bucket List
    * Car Maintenance Log
    * Company Asset Tracker
    * Email Marketing Campaigns
    * Holiday Shopping
    * Recipe Book
    * Wedding Planning
* Tables can now be duplicated. [#961](https://gitlab.com/bramw/baserow/-/issues/961)
* Introduced environment variable to disable Google docs file preview. [#1074](https://gitlab.com/bramw/baserow/-/issues/1074)
* Made it possible to select the entire row via the row context menu. [#1061](https://gitlab.com/bramw/baserow/-/issues/1061)
* Show modal when the users clicks on a deactivated premium features. [#1066](https://gitlab.com/bramw/baserow/-/issues/1066)
* Replaced all custom alert code with `Alert` component [#1016](https://gitlab.com/bramw/baserow/-/issues/1016)
* Add ability to create and restore snapshots. [#141](https://gitlab.com/bramw/baserow/-/issues/141)
* When viewing an expanded row switch to a unique URL which links to that row. [#938](https://gitlab.com/bramw/baserow/-/issues/938)

### Bug Fixes

* Disable table import field type guessing and instead always import as text fields. [#1050](https://gitlab.com/bramw/baserow/-/issues/1050)
* Upgrade the images provided in our example docker-compose files to be the latest and most secure. [#1056](https://gitlab.com/bramw/baserow/-/issues/1056)
* Fix the perm delete trash cleanup job failing for self linking tables. [#1075](https://gitlab.com/bramw/baserow/-/issues/1075)
* Add better error handling to row count job. [#1051](https://gitlab.com/bramw/baserow/-/issues/1051)
* Fixed changing field type to unsupported form view bug. [#1078](https://gitlab.com/bramw/baserow/-/issues/1078)
* Ensure the latest error is always shown when clicking the formula refresh options link. [#1092](https://gitlab.com/bramw/baserow/-/issues/1092)
* Fixed duplicating view with that depends on select options mapping. [#1104](https://gitlab.com/bramw/baserow/-/issues/1104)
* Don't allow invalid aggregate formulas from being created causing errors when inserting rows. [#1089](https://gitlab.com/bramw/baserow/-/issues/1089)
* Fix backspace and delete keys breaking after selecting a formula text cell. [#1085](https://gitlab.com/bramw/baserow/-/issues/1085)
* Fixed problem when new webhooks would be sent twice with both old and new payload.
* Fixed problem causing kanban view duplication to fail silently. [#1109](https://gitlab.com/bramw/baserow/-/issues/1109)
* Display round and trunc functions in the formula edit modal, rename int to trunc and make these functions handle weird inputs better. [#1095](https://gitlab.com/bramw/baserow/-/issues/1095)
* Fix some rare errors when combining the if and divide formula functions. [#1086](https://gitlab.com/bramw/baserow/-/issues/1086)

### Breaking Changes

* API endpoints `undo` and `redo` now returns a list of actions undone/redone instead of a single action.
* Removed `primary` from all `components`and `stores` where it isn't absolutely required. [#1057](https://gitlab.com/bramw/baserow/-/issues/1057)
* Concurrent field updates will now respond with a 409 instead of blocking until the previous update finished, set the env var BASEROW_WAIT_INSTEAD_OF_409_CONFLICT_ERROR to revert to the old behaviour. [#1097](https://gitlab.com/bramw/baserow/-/issues/1097)

* **breaking change** Webhooks `row.created`, `row.updated` and `row.deleted` are
  replaced with `rows.created`, `rows.updated` and `rows.deleted`, containing multiple
  changed rows at once. Already created webhooks will still be called, but the received
  body will contain only the first changed row instead of all rows. It is highly
  recommended to convert all webhooks to the new types.
* Fix not being able to paste multiple cells when a formula field of array or single select type was in an error state. [#1084](https://gitlab.com/bramw/baserow/-/issues/1084)
* API endpoint `/database/views/grid/${viewSlug}/public/info/` has been replaced by `/database/views/${viewSlug}/public/info/` [#1057](https://gitlab.com/bramw/baserow/-/issues/1057)
  recommended converting all webhooks to the new types.


## Released (2022-07-05 1.10.2)

### New Features

* Added prefill query parameters for forms. [#852](https://gitlab.com/bramw/baserow/-/issues/852)
* Added Link Row contains filter. [874](https://gitlab.com/bramw/baserow/-/issues/874)
* Made the styling of the dashboard cleaner and more efficient.
  [#1023](https://gitlab.com/bramw/baserow/-/issues/1023)
* Added possibility to delete own user account [#880](https://gitlab.com/bramw/baserow/-/issues/880)
* Added new `group_user_added` signal that is called when an user accept an invitation to join a group.
* Added new `before_group_deleted` signal that is called just before a group would end up in the trash.
* Added multi-cell clearing via backspace key (delete on Mac).
* Added API exception registry that allows plugins to provide custom exception mappings for the REST API.
* Added formula round and int functions. [#891](https://gitlab.com/bramw/baserow/-/issues/891)
* Views can be duplicated. [#962](https://gitlab.com/bramw/baserow/-/issues/962)
* Link to table field can now link rows in the same table. [#798](https://gitlab.com/bramw/baserow/-/issues/798)
* Made it clearer that you're navigating to baserow.io when clicking the "Get a license"
  button.
* Redirect to signup instead of the login page if there are no admin users. [#1035](https://gitlab.com/bramw/baserow/-/issues/1035)
* `./dev.sh all_in_one_dev` now starts a hot reloading dev mode using the all-in-one image.
* Add startup check ensuring BASEROW_PUBLIC_URL and related variables are correct. [#1041](https://gitlab.com/bramw/baserow/-/issues/1041)
* Made it possible to extend the register page.
* Made it possible to extend the app layout.
* Allow to import more than 15Mb. [949](ttps://gitlab.com/bramw/baserow/-/issues/949)
* Add the ability to disable the model cache with the new BASEROW_DISABLE_MODEL_CACHE env variable.
* Add support for horizontal scrolling in grid views pressing Shift + mouse-wheel. [#867](https://gitlab.com/bramw/baserow/-/issues/867)
* Add basic field duplication. [#964](https://gitlab.com/bramw/baserow/-/issues/964)

### Bug Fixes

* Upload modal no longer closes when removing a file. [#569](https://gitlab.com/bramw/baserow/-/issues/569)
* API returns a nicer error if URL trailing slash is missing. [798](https://gitlab.com/bramw/baserow/-/issues/798)
* Fix dependant fields not being updated if the other side of a link row field changed. [918](https://gitlab.com/bramw/baserow/-/issues/918)
* Fix nested aggregate formulas not calculating results or causing errors. [683](https://gitlab.com/bramw/baserow/-/issues/683)
* Fix regex_replace formula function allowing invalid types as params. [#1024](https://gitlab.com/bramw/baserow/-/issues/1024)
* Fix newly imported templates missing field dependencies for some link row fields. [#1025](https://gitlab.com/bramw/baserow/-/issues/1025)
* Fix converting a link row not updating dependants on the reverse side. [#1026](https://gitlab.com/bramw/baserow/-/issues/1026)
* Fix formula bugs caused by unsupported generation of BC dates. [#952](https://gitlab.com/bramw/baserow/-/issues/952)
* Fix formula bug caused when looking up date intervals. [#924](https://gitlab.com/bramw/baserow/-/issues/924)
* Treat null values as zeros for numeric formulas. [#886](https://gitlab.com/bramw/baserow/-/issues/886)
* Add debugging commands/options for inspecting tables and updating formulas.
* Fix rare formula bug with multiple different formulas and view filters in one table. [#801](https://gitlab.com/bramw/baserow/-/issues/801)
* Added FormulaField to the options for the primary field. [#859](https://gitlab.com/bramw/baserow/-/issues/859)
* Fix errors when using row_id formula function with left/right functions.
* Fixed URL fields not being available in lookup fields. [#984](https://gitlab.com/bramw/baserow/-/issues/984)
* Fix lookup field conversions deleting all of its old field dependencies. [#1036](https://gitlab.com/bramw/baserow/-/issues/1036)
* Fix views becoming inaccessible due to race condition when invalidating model cache. [#1040](https://gitlab.com/bramw/baserow/-/issues/1040)
* Fix refresh formula options button always being shown initially. [#1037](https://gitlab.com/bramw/baserow/-/issues/1037)
* Fix get_human_readable_value crashing for some formula types. [#1042](https://gitlab.com/bramw/baserow/-/issues/1042)
* Fix import form that gets stuck in a spinning state when it hits an error.

### Breaking Changes

## Released (2022-06-09 1.10.1)

* Plugins can now include their own menu or other template in the main menu sidebar.
* Added the ability to use commas as separators in number fields
* Shift+Enter on grid view exit from editing mode for long text field
* Shift+Enter on grid view go to field below
* Make fields sortable in row create/edit modal.
* Added row coloring for Kanban and Gallery views
* Duplicate row.
* Added multi-row delete.
* Added a dropdown to the grid view that allows you to
  select the type of row identifier displayed next to a row (`Count`or `Row Identifier`).
* Added an admin setting to disable the ability to reset a users password.
* Fix formula bug caused when arguments of `when_empty` have different types.
* Formulas of type text now use textarea to show the cell value.
* Fix a bug in public grid views that prevented expanding long-text cells.
* Deprecate the SYNC_TEMPLATES_ON_STARTUP environment variable and no longer call the
  sync_templates command on startup in the docker images.
* Added BASEROW_TRIGGER_SYNC_TEMPLATES_AFTER_MIGRATION environment variable and now
  do the sync_templates task in the background after migration to massively speedup 
  first time Baserow startup speed.
* Fix deadlocks and performance problems caused by un-needed accidental row locks.
* Fixed CSV import adding an extra row with field names if the no headers option is selected.
* Fixed bad request displayed with webhook endpoints that redirects
* **breaking change** The API endpoint `/api/templates/install/<group_id>/<template_id>/`
  is now a POST request instead of GET.

## Released (2022-10-05 1.10.0)
* Prevent the Airtable import from failing hard when an invalid date is provided.
* Increased the max decimal places of a number field to 10.
* Fix formula autocomplete for fields with multiple quotes
* Fix slowdown in large Baserow instances as the generated model cache got large.
* The standalone `baserow/backend` image when used to run a celery service now defaults
  to running celery with the same number of processes as the number of available cores.
* When the BASEROW_AMOUNT_OF_WORKERS env variable is set to blank, the amount of worker
  processes defaults to the number of available cores.
* Fixed bug preventing file uploads via an url for self-hosters 
* Added new environment variable BASEROW_FILE_UPLOAD_SIZE_LIMIT_MB
* Fix aggregation not updated on filter update
* Fixed plugin boilerplate guide.

## Released (2022-10-05 1.10.0)

* Added batch create/update/delete rows endpoints. These endpoints make it possible to
  modify multiple rows at once. Currently, row created, row updated, and row deleted 
  webhooks are not triggered when using these endpoints.
* Fixed translations in emails sent by Baserow.
* Fixed invalid `first_name` validation in the account form modal.
* Shared public forms now don't allow creating new options
  for single and multiple select fields.
* Fixed bug where the arrow keys of a selected cell didn't work when they were not
  rendered.
* Select new view immediately after creation.
* Added group context menu to sidebar.
* Fixed Airtable import bug where the import would fail if a row is empty.
* Fixed occasional UnpicklingError error when getting a value from the model cache. 
* Fixed a problem where a form view with link row fields sends duplicate lookup requests.
* Pin backend python dependencies using pip-tools.
* Fixed the reactivity of the row values of newly created fields in some cases.
* Made it possible to impersonate another user as premium admin.
* Added `is days ago` filter to date field.
* Fixed a bug that made it possible to delete created on/modified by fields on the web frontend.
* Allow the setting of max request page size via environment variable.
* Added select option suggestions when converting to a select field.
* Introduced read only lookup of foreign row by clicking on a link row relationship in 
  the grid view row modal.
* Boolean field converts the word `checked` to `True` value.
* Fixed a bug where the backend would fail hard updating token permissions for deleted tables.
* Fixed the unchecked percent aggregation calculation
* Raise Airtable import task error and fixed a couple of minor import bugs.
* Add loading bar when syncing templates to make it obvious Baserow is still loading.
* Fixed bug where old values are missing in the update trigger of the webhook.
* Scroll to the first error message if the form submission fail
* Improved backup_baserow splitting multiselect through tables in separate batches.
* Fixed a bug that truncated characters for email in the sidebar
* **breaking change** The API endpoint `/api/database/formula/<field_id>/type/` now requires
  `table_id` instead of `field_id`, and also `name` in the request body.
* Added support in dev.sh for KDE's Konsole terminal emulator.
* Fixed a bug that would sometimes cancel multi-cell selection.
* Upgraded node runtime to v16.14.0
* Cache aggregation values to improve performances
* Added new endpoint to get all configured aggregations for a grid view
* Fixed DONT_UPDATE_FORMULAS_AFTER_MIGRATION env var not working correctly.
* Stopped the generated model cache clear operation also deleting all other redis keys.
* Added Spanish and Italian languages.
* Added undo/redo.
* Fixed bug where the link row field `link_row_relation_id` could fail when two 
  simultaneous requests are made.
* Added password protection for publicly shared grids and forms.
* Added multi-cell pasting.
* Made views trashable.
* Fixed bug where a cell value was not reverted when the request to the backend fails.
* **Premium** Added row coloring.
* Fixed row coloring bug when the table doesn't have any single select field.
* Dropdown can now be focused with tab key
* Added 0.0.0.0 and 127.0.0.1 as ALLOWED_HOSTS for connecting to the Baserow backend
* Added a new BASEROW_EXTRA_ALLOWED_HOSTS optional comma separated environment variable
  for configuring ALLOWED_HOSTS.
* Fixed a bug for some number filters that causes all rows to be returned when text is entered.
* Fixed webhook test call failing when request body is empty.
* Fixed a bug where making a multiple cell selection starting from an 
  empty `link_row` or `formula` field was not possible in Firefox.
* New templates:
  * Brand Assets Manager
  * Business Conference
  * Car Hunt
  * Company Blog Management
  * Event Staffing
  * Hotel Bookings
  * Nonprofit Grant Tracker
  * Performance Reviews
  * Product Roadmap
  * Public Library Inventory
  * Remote Team Hub
  * Product Roadmap
  * Hotel Bookings
* Updated templates:
  * Book writing guide
  * Bucket List
  * Call Center Log
  * Company Asset Tracker
  * Email Marketing Campaigns
  * Home Inventory
  * House Search
  * Job Search
  * Nonprofit Organization Management
  * Personal Task Manager
  * Political Campaign Contributions
  * Project Tracker
  * Recipe Book
  * Restaurant Management
  * Single Trip Planner
  * Software Application Bug Tracker
  * Student Planner
  * Teacher Lesson Plans
  * Team Check-ins
  * University Admissions Management
  * Wedding Client Planner


## Released (2022-03-03 1.9.1)

* Fixed bug when importing a formula or lookup field with an incorrect empty value.
* New templates:
    * Non-profit Organization Management
    * Elementary School Management
    * Call Center Log
    * Individual Medical Record
    * Trip History
    * Favorite Food Places
    * Wedding Client Planner
* Updated templates:
    * Holiday Shopping
    * Company Asset Tracker
    * Personal Health Log
    * Recipe Book
    * Student Planner
    * Political Campaign Contributions
* Upgraded `drf-spectacular`. Flag-style query parameters like `count` will now be displayed
  as `boolean` instead of `any` in the OpenAPI documentation. However, the behavior of these 
  flags is still the same.
* Fixed API docs enum warnings. Removed `number_type` is no longer displayed in the API docs.
* Fix the Baserow Heroku install filling up the hobby postgres by disabling template 
  syncing by default.

## Released (2022-03-02 1.9)

* Added accept `image/*` attribute to the form cover and logo upload. 
* Added management to import a shared Airtable base.
* Added web-frontend interface to import a shared Airtable base.
* Fixed adding new fields in the edit row popup that require refresh in Kanban and Form views.
* Cache model fields when generating model.
* Fixed `'<' not supported between instances of 'NoneType' and 'int'` error. Blank 
  string for a decimal value is now converted to `None` when using the REST API.
* Moved the in component `<i18n>` translations to JSON files. 
* Fix restoring table linking to trashed tables creating invalid link field. 
* Fixed not being able to create or convert a single select field with edge case name.
* Add Kanban view filters.
* Fix missing translation when importing empty CSV
* Fixed OpenAPI spec. The specification is now valid and can be used for imports to other
  tools, e.g. to various REST clients.
* Added search to gallery views.
* Views supporting search are properly updated when a column with a matching default value is added.
* Allow for group registrations while public registration is closed
* Allow for signup via group invitation while public registration is closed.
* **breaking change** Number field has been changed and doesn't use `number_type` property 
  anymore. The property `number_decimal_places` can be now set to `0` to indicate integers
  instead.
* Fixed error when the select row modal is closed immediately after opening.
* Add footer aggregations to grid view
* Hide "Export view" button if there is no valid exporter available
* Fix Django's default index naming scheme causing index name collisions.
* Added multi-cell selection and copying.
* Add "insert left" and "insert right" field buttons to grid view head context buttons.
* Workaround bug in Django's schema editor sometimes causing incorrect transaction 
  rollbacks resulting in the connection to the database becoming unusable.
* Rework Baserow docker images so they can be built and tested by gitlab CI.
* Bumped some backend and web-frontend dependencies.
* Remove runtime mjml service and pre-render email templates at build time.
* Add the all-in-one Baserow docker image.
* Migrate the Baserow Cloudron and Heroku images to work from the all-in-one.
* **breaking change** docker-compose.yml now requires secrets to be setup by the user,
  listens by default on 0.0.0.0:80 with a Caddy reverse proxy, use BASEROW_PUBLIC_URL 
  and BASEROW_CADDY_ADDRESSES now to configure a domain with optional auto https.
* Add health checks for all services.
* Ensure error logging is enabled in the Backend even when DEBUG is off.
* Removed upload file size limit.

## Released (2022-01-13 1.8.2)

* Fix Table Export showing blank modal.
* Fix vuelidate issues when baserow/web-frontend used as dependency. 

## Released (2022-01-13 1.8.1)

* Fixed migration failing when upgrading a version of Baserow installed using Postgres 
  10 or lower.
* Fixed download/preview files from another origin

## Released (2022-01-13)

* Fixed frontend errors occurring sometimes when mass deleting and restoring sorted 
  fields
* Added French translation.
* Added Video, Audio, PDF and some Office file preview.
* Added rating field type.
* Fix deleted options that appear in the command line JSON file export.
* Fix subtracting date intervals from dates in formulas in some situations not working.
* Added day of month filter to date field.
* Added gallery view.
  * Added cover field to the gallery view.
* Added length is lower than filter.
* **dev.sh users** Fixed bug in dev.sh where UID/GID were not being set correctly, 
  please rebuild any dev images you are using.
* Replaced the table `order` index with an `order, id` index to improve performance.
* **breaking change** The API endpoint to rotate a form views slug has been moved to
  `/database/views/${viewId}/rotate-slug/`.
* Increased maximum length of application name to 160 characters.
* Fixed copying/pasting for date field.
* Added ability to share grid views publicly.
* Allow changing the text of the submit button in the form view.
* Fixed reordering of single select options when initially creating the field.
* Improved performance by not rendering cells that are out of the view port.
* Fix bug where field options in rare situations could have been duplicated.
* Focused the search field when opening the modal to link a table row.
* Fixed order of fields in form preview.
* Fix the ability to make filters and sorts on invalid formula and lookup fields.
* Fixed bug preventing trash cleanup job from running after a lookup field was converted
  to another field type.
* Added cover field to the Kanban view.
* Fixed bug where not all rows were displayed on large screens.
* New templates:
    * Car Maintenance Log
    * Teacher Lesson Plans
    * Business Conference Event
    * Restaurant Management
* Updated templates:
    * Healthcare Facility Management
    * Apartment Hunt
    * Recipe Book
    * Commercial Property Management

## Released (2021-11-25)

* Increase Webhook URL max length to 2000.
* Fix trashing tables and related link fields causing the field dependency graph to
  become invalid.
* Fixed not executing premium tests.

## Released (2021-11-24)

* Fixed a bug where the frontend would fail hard if a table with no views was accessed.
* Tables can now be opened in new browser tabs.
* **Breaking Change**: Baserow's `docker-compose.yml` now allows setting the MEDIA_URL
  env variable. If using MEDIA_PORT you now need to set MEDIA_URL also.
* **Breaking Change**: Baserow's `docker-compose.yml` container names have changed to
  no longer be hardcoded to prevent naming clashes.
* Added a licensing system for the premium version.
* Fixed bug where it was possible to create duplicate trash entries.
* Fixed propType validation error when converting from a date field to a boolean field.
* Deprecate internal formula field function field_by_id.
* Made it possible to change user information.
* Added table webhooks functionality.
* Added extra indexes for user tables increasing performance.
* Add lookup field type.
* Add aggregate formula functions and the lookup formula function.
* Fixed date_diff formula function.
* Fixed a bug where the frontend would fail hard when converting a multiple select field
  inside the row edit modal.
* Added the kanban view.
* New templates:
    * House Search
    * Personal Health Log
    * Job Search
    * Single Trip Planner
    * Software Application Bug Tracker
* Updated templates:
    * Commercial Property Management
    * Company Asset Tracker
    * Wedding Planner
    * Blog Post Management
    * Home Inventory
    * Book Writing Guide
    * Political Campaign Contributions
    * Applicant Tracker

## Released (2021-10-05)

* Introduced new endpoint to get and update user account information.
* Fixed bug where a user could not be edited in the admin interface without providing 
  a password.
* Fixed bug where sometimes fields would not be ordered correctly in view exports.
* Fixed bug where brand-new fields weren't included in view exports.
* Fixed error when pasting into a single select field.
* Pasting the value of a single select option into a single select field now selects the
  first option with that value.
* The API now returns appropriate errors when trying to create a field with a name which is too long.
* Importing table data with a column name that is too long will now truncate that name.
* Fixed error when rapidly switching between template tables or views in the template 
  preview.
* Upgraded Django to version 3.2.6 and also upgraded all other backend libraries to 
  their latest versions.
* Fix minor error that could sometimes occur when a row and it's table/group/database
  were deleted in rapid succession.
* Fix accidentally locking of too many rows in various tables during update operations.
* Introduced the has file type filter.
* Fixed bug where the backend would fail hard when an invalid integer was provided as
  'before_id' when moving a row by introducing a decorator to validate query parameters.
* Fixed bug where copying a cell containing a null value resulted in an error.
* Added "Multiple Select" field type.
* Fixed a bug where the currently selected view was not in the viewport of the parent.
* Fixed a bug where views context would not scroll down after a new view has been added.
* New templates:
    * Recipe Book
    * Healthcare Facility Management
    * Bucket List
    * Apartment Hunt
    * Holiday Shopping
    * Email Marketing Campaigns
    * Book Writing Guide
    * Home Inventory
    * Political Campaign Contributions
* Updated templates:
    * Blog Post Management
* Fixed a bug where the backend would fail hard when trying to order by field name without
  using `user_field_names`.
* Added "Formula" field type with 30+ useful functions allowing dynamic per row
  calculations.

## Released (2021-08-11)

* Made it possible to leave a group.
* Changed web-frontend `/api/docs` route into `/api-docs`.
* Bumped the dependencies.
* The internal setting allowing Baserow to run with the user tables in a separate 
  database has been removed entirely to prevent data integrity issues.
* Fixed bug where the currently selected dropdown item is out of view from the dropdown
  window when scrolling with the arrow keys.
* Introduced link row field has row filter.
* Made the form view compatible with importing and exporting.
* Made it possible to use the "F2"-Key to edit a cell without clearing the cell content.
* Added password validation to password reset page.
* Add backup and restore database management commands.
* Dropped the `old_name` column.
* Hide view types that can't be exported in the export modal.
* Relaxed the URL field validator and made it consistent between the backend and 
  web-frontend.
* Fixed nuxt not restarting correctly using the provided Baserow supervisor config file.
* Added steps on how to configure Baserow to send emails in the install-on-ubuntu guide.
* Enabled password validation in the backend.
* **Premium**: You can now comment and discuss rows with others in your group, click the
  expand row button at the start of the row to view and add comments.
* Added "Last Modified" and "Created On" field types.
* Fixed moment issue if core is installed as a dependency.
* New templates:
  * Blog Post Management
* Updated templates:
  * Personal Task Manager
  * Wedding Planning
  * Book Catalog
  * Applicant Tracker
  * Project Tracker
* Fixed earliest and latest date aggregations

## Released (2021-07-16)

* Fix bug preventing fields not being able to be converted to link row fields in some
  situations.

## Released (2021-07-15)

* **Breaking Change**: Baserow's `docker-compose.yml` no longer exposes ports for 
  the `db`, `mjml` and `redis` containers for security reasons. 
* **Breaking Change**: `docker-compose.yml` will by default only expose Baserow on 
  `localhost` and not `0.0.0.0`, meaning it will not be accessible remotely unless 
  manually configured.

## Released (2021-07-13)

* Added a Heroku template and one click deploy button.
* Fixed bug preventing the deletion of rows with a blank single select primary field.
* Fixed error in trash cleanup job when deleting multiple rows and a field from the
  same table at once.

## Released (2021-07-12)

* Made it possible to list table field meta-data with a token.
* Added form view.
* The API endpoint to update the grid view field options has been moved to
  `/api/database/views/{view_id}/field-options/`.
* The email field's validation is now consistent and much more permissive allowing most 
  values which look like email addresses.
* Add trash where deleted apps, groups, tables, fields and rows can be restored 
  deletion.
* Fix the create group invite endpoint failing when no message provided.
* Single select options can now be ordered by drag and drop. 
* Added before and after date filters.
* Support building Baserow out of the box on Ubuntu by lowering the required docker
  version to build Baserow down to 19.03.
* Disallow duplicate field names in the same table, blank field names or field names
  called 'order' and 'id'. Existing invalid field names will be fixed automatically. 
* Add user_field_names GET flag to various endpoints which switches the API to work
  using actual field names and not the internal field_1,field_2 etc identifiers.
* Added templates:
  * Commercial Property Management
  * Company Asset Tracker
  * Student Planner

## Released (2021-06-02)

* Fixed bug where the grid view would fail hard if a cell is selected and the component
  is destroyed.
* Made it possible to import a JSON file when creating a table.
* Made it possible to order the views by drag and drop.
* Made it possible to order the groups by drag and drop.
* Made it possible to order the applications by drag and drop.
* Made it possible to order the tables by drag and drop.
* **Premium**: Added an admin dashboard.
* **Premium**: Added group admin area allowing management of all baserow groups.
* Added today, this month and this year filter.
* Added a page containing external resources to the docs.
* Added a human-readable error message when a user tries to sign in with a deactivated
  account.
* Tables and views can now be exported to CSV (if you have installed using the ubuntu 
  guide please use the updated .conf files to enable this feature).
* **Premium** Tables and views can now be exported to JSON and XML.
* Removed URL field max length and fixed the backend failing hard because of that.
* Fixed bug where the focus of an Editable component was not always during and after
  editing if the parent component had overflow hidden.
* Fixed bug where the selected view would still be visible after deleting it.
* Templates:
  * Lightweight CRM
  * Wedding Planning
  * Book Catalog
  * App Pitch Planner

## Released (2021-05-11)

* Added configurable field limit.
* Fixed memory leak in the `link_row` field.
* Switch to using a celery based email backend by default.
* Added `--add-columns` flag to the `fill_table` management command. It creates all the
  field types before filling the table with random data.
* Reworked Baserow's Docker setup to be easier to use, faster to build and more secure.
* Make the view header more compact when the content doesn't fit anymore.
* Allow providing a `template_id` when registering a new account, which will install
  that template instead of the default database.
* Made it possible to drag and drop rows in the desired order.
* Fixed bug where the rows could get out of sync during real time collaboration.
* Made it possible to export and import the file field including contents.
* Added `fill_users` admin management command which fills baserow with fake users.
* Made it possible to drag and drop the views in the desired order.
* **Premium**: Added user admin area allowing management of all baserow users.

## Released (2021-04-08)

* Added support for importing tables from XML files.
* Added support for different** character encodings when importing CSV files.
* Prevent websocket reconnect loop when the authentication fails.
* Refactored the GridView component and improved interface speed.
* Prevent websocket reconnect when the connection closes without error.
* Added gunicorn worker test to the CI pipeline.
* Made it possible to re-order fields in a grid view.
* Show the number of filters and sorts active in the header of a grid view.
* The first user to sign-up after installation now gets given staff status.
* Rename the "includes" get parameter across all API endpoints to "include" to be 
  consistent.
* Add missing include query parameter and corresponding response attributes to API docs. 
* Remove incorrectly included "filters_disabled" field from 
  list_database_table_grid_view_rows api endpoint.
* Show an error to the user when the web socket connection could not be made and the
  reconnect loop stops.
* Fixed 100X backend web socket errors when refreshing the page.
* Fixed SSRF bug in the file upload by URL by blocking urls to the private network.
* Fixed bug where an invalid date could be converted to 0001-01-01.
* The list_database_table_rows search query parameter now searches all possible field
  types.
* Add Phone Number field.
* Add support for Date, Number and Single Select fields to the Contains and Not Contains
  view 
  filters.
* Searching all rows can now be done by clicking the new search icon in the top right.

## Released (2021-03-01)

* Redesigned the left sidebar.
* Fixed error when a very long user file name is provided when uploading.
* Upgraded DRF Spectacular dependency to the latest version.
* Added single select field form option validation.
* Changed all cookies to SameSite=lax.
* Fixed the "Ignored attempt to cancel a touchmove" error.
* Refactored the has_user everywhere such that the raise_error argument is used when
  possible.
* Added Baserow Cloudron app.
* Fixed bug where a single select field without options could not be converted to a
  another field.
* Fixed bug where the Editable component was not working if a prent a user-select:
  none; property.
* Fail hard when the web-frontend can't reach the backend because of a network error.
* Use UTC time in the date picker.
* Refactored handler get_* methods so that they never check for permissions.
* Made it possible to configure SMTP settings via environment variables.
* Added field name to the public REST API docs.
* Made the public REST API docs compatible with smaller screens.
* Made it possible for the admin to disable new signups.
* Reduced the amount of queries when using the link row field.
* Respect the date format when converting to a date field.
* Added a field type filename contains filter.

## Released (2021-02-04)

* Upgraded web-frontend dependencies.
* Fixed bug where you could not convert an existing field to a single select field
  without select options.
* Fixed bug where is was not possible to create a relation to a table that has a single
  select as primary field.
* Implemented real time collaboration.
* Added option to hide fields in a grid view.
* Keep token usage details.
* Fixed bug where an incompatible row value was visible and used while changing the
  field type.
* Fixed bug where the row in the RowEditModel was not entirely reactive and wouldn't be
  updated when the grid view was refreshed.
* Made it possible to invite other users to a group.

## Released (2021-01-06)

* Allow larger values for the number field and improved the validation.
* Fixed bug where if you have no filters, but the filter type is set to `OR` it always
  results in a not matching row state in the web-frontend.
* Fixed bug where the arrow navigation didn't work for the dropdown component in
  combination with a search query.
* Fixed bug where the page refreshes if you press enter in an input in the row modal.
* Added filtering by GET parameter to the rows listing endpoint.
* Fixed drifting context menu.
* Store updated and created timestamp for the groups, applications, tables, views,
  fields and rows.
* Made the file name editable.
* Made the rows orderable and added the ability to insert a row at a given position.
* Made it possible to include or exclude specific fields when listing rows via the API.
* Implemented a single select field.
* Fixed bug where inserting above or below a row created upon signup doesn't work
  correctly.

## Released (2020-12-01)

* Added select_for_update where it was still missing.
* Fixed API docs scrollbar size issue.
* Also lint the backend tests.
* Implemented a switch to disable all filters without deleting them.
* Made it possible to order by fields via the rows listing endpoint.
* Added community chat to the readme.
* Made the cookies strict and secure.
* Removed the redundant _DOMAIN variables.
* Set un-secure lax cookie when public web frontend url isn't over a secure connection.
* Fixed bug where the sort choose field item didn't have a hover effect.
* Implemented a file field and user files upload.
* Made it impossible for the `link_row` field to be a primary field because that can
  cause the primary field to be deleted.

## Released (2020-11-02)

* Highlight the row of a selected cell.
* Fixed error when there is no view.
* Added Ubuntu installation guide documentation.
* Added Email field.
* Added importer abstraction including a CSV and tabular paste importer.
* Added ability to navigate dropdown menus with arrow keys.
* Added confirmation modals when the user wants to delete a group, application, table,
  view or field.
* Fixed bug in the web-frontend URL validation where a '*' was invalidates.
* Made it possible to publicly expose the table data via a REST API.

## Released (2020-10-06)

* Prevent adding a new line to the long text field in the grid view when selecting the
  cell by pressing the enter key.
* Fixed The table X is not found in the store error.
* Fixed bug where the selected name of the dropdown was not updated when that name was
  changed.
* Fixed bug where the link row field is not removed from the store when the related
  table is deleted.
* Added filtering of rows per view.
* Fixed bug where the error message of the 'Select a table to link to' was not always
  displayed.
* Added URL field.
* Added sorting of rows per view.

## Released (2020-09-02)

* Added contribution guidelines.
* Fixed bug where it was not possible to change the table name when it contained a link
  row field.

## Released (2020-08-31)

* Added field that can link to the row of another table.
* Fixed bug where the text_default value changed to None if not provided in a patch
  request.
* Block non web frontend domains in the base url when requesting a password reset
  email.
* Increased the amount of password characters to 256 when signing up.
* Show machine readable error message when the signature has expired.

## Released (2020-07-20)

* Added raises attribute to the docstrings.
* Added OpenAPI docs.
* Refactored all SCSS classes to BEM naming.
* Use the new long text field, date field and view's field options for the example 
  tables when creating a new account. Also use the long text field when creating a new 
  table.
* Removed not needed api v0 namespace in url and python module.
* Fixed keeping the datepicker visible in the grid view when selecting a date for the 
  first time.
* Improved API 404 errors by providing a machine readable error.
* Added documentation markdown files.
* Added cookiecutter plugin boilerplate.

## Released (2020-06-08)

* Fixed not handling 500 errors.
* Prevent row context menu when right clicking on a field that's being edited.
* Added row modal editing feature to the grid view.
* Made it possible to resize the field width per view.
* Added validation and formatting for the number field.
* Cancel the editing state of a fields when the escape key is pressed.
* The next field is now selected when the tab character is pressed when a field is
  selected.
* Changed the styling of the notification alerts.
* Fixed error when changing field type and the data value wasn't in the correct
  format.
* Update the field's data values when the type changes.
* Implemented reset forgotten password functionality.
* Fill a newly created table with some initial data.
* Enabled the arrow keys to navigate through the fields in the grid view.
* Fixed memory leak bug.
* Use environment variables for all settings.
* Normalize the users email address when signing up and signing in.
* Use Django REST framework status code constants instead of integers.
* Added long text field.
* Fixed not refreshing token bug and improved authentication a little bit.
* Introduced copy, paste and delete functionality of selected fields.
* Added date/datetime field.
* Improved grid view scrolling for touch devices.
* Implemented password change function and settings popup.<|MERGE_RESOLUTION|>--- conflicted
+++ resolved
@@ -9,11 +9,8 @@
 
 ## Unreleased
 * Always allow the cover image of a gallery view to be accessible by a public view [#1113](https://gitlab.com/bramw/baserow/-/issues/1113).
-<<<<<<< HEAD
 * Added support for placeholders in form headings and fields. [#1168](https://gitlab.com/bramw/baserow/-/issues/1168)
-=======
 * Fixed an issue where customers with malformed file extensions were unable to snapshot or duplicate properly [#1194](https://gitlab.com/bramw/baserow/-/issues/1194).
->>>>>>> eb91e233
 
 ### New Features
 
